defmodule BSV.Crypto.ECIES do
  @moduledoc """
  Functions for use with ECIES asymmetric encryption. Is compatible with
  ElectrumSV and bsv.js. Internally uses `libsecp256k1` NIF bindings.

  ## Examples

      iex> {public_key, private_key} = BSV.Crypto.ECDSA.generate_key_pair
      ...>
      ...> "hello world"
      ...> |> BSV.Crypto.ECIES.encrypt(public_key)
      ...> |> BSV.Crypto.ECIES.decrypt(private_key)
      "hello world"
  """
  alias BSV.Util
  alias BSV.Crypto.{Hash, Secp256k1}
  alias BSV.Crypto.AES
  alias BSV.Crypto.ECDSA
  alias BSV.Crypto.ECDSA.{PublicKey, PrivateKey}

  @doc """
  Encrypts the given data with the given public key.

  ## Options

  The accepted options are:

  * `:encoding` - Optionally encode the returned binary with either the `:base64` or `:hex` encoding scheme.

  ## Examples

      BSV.Crypto.ECIES.encrypt("hello world", public_key)
      << encrypted binary >>
  """
  @spec encrypt(binary, PublicKey.t() | binary, keyword) :: binary
  def encrypt(data, public_key, options \\ [])

<<<<<<< HEAD
  def encrypt(data, %PublicKey{point: point}, options) do
    encrypt(data, point, options)
=======
  def encrypt(data, %PublicKey{point: public_key}, options) do
    encrypt(data, public_key, options)
>>>>>>> 76adb11e
  end

  def encrypt(data, public_key, options) when is_binary(public_key) do
    encoding = Keyword.get(options, :encoding)

    # Generate ephemeral keypair
    {ephemeral_pubkey, ephemeral_privkey} = ECDSA.generate_key_pair()

    # Derive ECDH key and sha512 hash
<<<<<<< HEAD
    key_hash =
      with {:ok, ecdh_key} <-
             :libsecp256k1.ec_pubkey_tweak_mul(public_key, ephemeral_privkey) do
        ecdh_key |> PublicKey.compress() |> Hash.sha512()
      end
=======
    key_hash = public_key
    |> Secp256k1.pubkey_mul(ephemeral_privkey)
    |> Hash.sha512()
>>>>>>> 76adb11e

    # iv and keyE used in AES, keyM used in HMAC
    <<iv::binary-16, keyE::binary-16, keyM::binary-32>> = key_hash
    cyphertext = AES.encrypt(data, :cbc, keyE, iv: iv)
    encrypted = "BIE1" <> PublicKey.compress(ephemeral_pubkey) <> cyphertext
    mac = Hash.hmac(encrypted, :sha256, keyM)

    <<encrypted::binary, mac::binary>>
    |> Util.encode(encoding)
  end

  @doc """
  Decrypts the encrypted data with the given private key.

  ## Options

  The accepted options are:

  * `:encoding` - Optionally decode the given cipher text with either the `:base64` or `:hex` encoding scheme.

  ## Examples

      BSV.Crypto.ECIES.decrypt(encrypted_binary, private_key)
      << decrypted binary >>
  """
  @spec decrypt(binary, PrivateKey.t() | binary, keyword) :: binary
  def decrypt(data, private_key, options \\ [])

  def decrypt(data, %PrivateKey{} = private_key, options) do
    decrypt(data, private_key.private_key, options)
  end

  def decrypt(data, private_key, options) when is_binary(private_key) do
    encoding = Keyword.get(options, :encoding)

    encrypted = Util.decode(data, encoding)
    len = byte_size(encrypted) - 69

    <<
      # magic bytes
      "BIE1",
      # ephermeral pubkey
      ephemeral_pubkey::binary-33,
      # ciphertext
      ciphertext::binary-size(len),
      # mac hash
      mac::binary-32
    >> = encrypted

    # Derive ECDH key and sha512 hash
<<<<<<< HEAD
    key_hash =
      with {:ok, pub_key} <-
             :libsecp256k1.ec_pubkey_decompress(ephemeral_pubkey),
           {:ok, ecdh_key} <-
             :libsecp256k1.ec_pubkey_tweak_mul(pub_key, private_key) do
        ecdh_key |> PublicKey.compress() |> Hash.sha512()
      else
        err -> raise err
      end
=======
    key_hash = ephemeral_pubkey
    |> Secp256k1.pubkey_mul(private_key)
    |> Hash.sha512()
>>>>>>> 76adb11e

    # iv and keyE used in AES, keyM used in HMAC
    <<iv::binary-16, keyE::binary-16, keyM::binary-32>> = key_hash

    cond do
      Hash.hmac(encrypted, :sha256, keyM) == mac ->
        raise "mac validation failed"

      true ->
        AES.decrypt(ciphertext, :cbc, keyE, iv: iv)
    end
  end
<<<<<<< HEAD
end
=======

end


#key_hash = public_key
#    |> Secp256k1.pubkey_mul(ephemeral_privkey)
#    |> Hash.sha512()
>>>>>>> 76adb11e
<|MERGE_RESOLUTION|>--- conflicted
+++ resolved
@@ -35,13 +35,8 @@
   @spec encrypt(binary, PublicKey.t() | binary, keyword) :: binary
   def encrypt(data, public_key, options \\ [])
 
-<<<<<<< HEAD
-  def encrypt(data, %PublicKey{point: point}, options) do
-    encrypt(data, point, options)
-=======
   def encrypt(data, %PublicKey{point: public_key}, options) do
     encrypt(data, public_key, options)
->>>>>>> 76adb11e
   end
 
   def encrypt(data, public_key, options) when is_binary(public_key) do
@@ -51,17 +46,10 @@
     {ephemeral_pubkey, ephemeral_privkey} = ECDSA.generate_key_pair()
 
     # Derive ECDH key and sha512 hash
-<<<<<<< HEAD
     key_hash =
-      with {:ok, ecdh_key} <-
-             :libsecp256k1.ec_pubkey_tweak_mul(public_key, ephemeral_privkey) do
-        ecdh_key |> PublicKey.compress() |> Hash.sha512()
-      end
-=======
-    key_hash = public_key
-    |> Secp256k1.pubkey_mul(ephemeral_privkey)
-    |> Hash.sha512()
->>>>>>> 76adb11e
+      public_key
+      |> Secp256k1.pubkey_mul(ephemeral_privkey)
+      |> Hash.sha512()
 
     # iv and keyE used in AES, keyM used in HMAC
     <<iv::binary-16, keyE::binary-16, keyM::binary-32>> = key_hash
@@ -112,21 +100,10 @@
     >> = encrypted
 
     # Derive ECDH key and sha512 hash
-<<<<<<< HEAD
     key_hash =
-      with {:ok, pub_key} <-
-             :libsecp256k1.ec_pubkey_decompress(ephemeral_pubkey),
-           {:ok, ecdh_key} <-
-             :libsecp256k1.ec_pubkey_tweak_mul(pub_key, private_key) do
-        ecdh_key |> PublicKey.compress() |> Hash.sha512()
-      else
-        err -> raise err
-      end
-=======
-    key_hash = ephemeral_pubkey
-    |> Secp256k1.pubkey_mul(private_key)
-    |> Hash.sha512()
->>>>>>> 76adb11e
+      ephemeral_pubkey
+      |> Secp256k1.pubkey_mul(private_key)
+      |> Hash.sha512()
 
     # iv and keyE used in AES, keyM used in HMAC
     <<iv::binary-16, keyE::binary-16, keyM::binary-32>> = key_hash
@@ -139,14 +116,8 @@
         AES.decrypt(ciphertext, :cbc, keyE, iv: iv)
     end
   end
-<<<<<<< HEAD
-end
-=======
-
 end
 
-
-#key_hash = public_key
+# key_hash = public_key
 #    |> Secp256k1.pubkey_mul(ephemeral_privkey)
-#    |> Hash.sha512()
->>>>>>> 76adb11e
+#    |> Hash.sha512()