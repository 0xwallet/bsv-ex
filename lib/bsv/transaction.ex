--- conflicted
+++ resolved
@@ -21,18 +21,19 @@
 
   @typedoc "Bitcoin Transaction"
   @type t :: %__MODULE__{
-          version: integer,
-          lock_time: integer,
-          inputs: list,
-          outputs: list,
-          change_script: nil,
-          change_index: nil,
-          fee: nil
-        }
+    version: integer,
+    lock_time: integer,
+    inputs: list,
+    outputs: list,
+    change_script: nil,
+    change_index: nil,
+    fee: nil
+  }
 
   @dust_limit 546
   @fee_per_kb 500
 
+
   @doc """
   Parse the given binary into a transaction. Returns a tuple containing the
   transaction input and the remaining binary data.
@@ -48,42 +49,23 @@
       BSV.Transaction.parse(data)
       {%BSV.Trasaction{}, ""}
   """
-  @spec parse(binary, keyword) :: {__MODULE__.t(), binary}
+  @spec parse(binary, keyword) :: {__MODULE__.t, binary}
   def parse(data, options \\ []) do
     encoding = Keyword.get(options, :encoding)
-    input_filter = Keyword.get(options, :input_filter) || (& &1)
-    output_filter = Keyword.get(options, :output_filter) || (& &1)
-    transaction_filter = Keyword.get(options, :transaction_filter) || (&transaction_filter/1)
-
-    {<<version::little-32>>, data} = data |> Util.decode(encoding) |> VarBin.read_bytes(4)
-    {inputs, data} = data |> VarBin.parse_items(&Input.parse(&1, filter: input_filter))
-    {outputs, data} = data |> VarBin.parse_items(&Output.parse(&1, filter: output_filter))
-    {<<lock_time::little-32>>, data} = data |> VarBin.read_bytes(4)
-
-    transaction =
-      struct(__MODULE__,
-        version: version,
-        inputs: inputs,
-        outputs: outputs,
-        lock_time: lock_time
-      )
-      |> transaction_filter.()
-
-    {transaction, data}
-  end
-
-  defp transaction_filter(%__MODULE__{inputs: inputs, outputs: outputs})
-       when is_nil(inputs) and is_nil(outputs) do
-    nil
-  end
-
-  defp transaction_filter(%__MODULE__{inputs: inputs, outputs: outputs} = transaction) do
-    if Enum.empty?(inputs) && Enum.empty?(outputs) do
-      nil
-    else
-      transaction
-    end
-  end
+
+    <<version::little-32, data::binary>> = data |> Util.decode(encoding)
+    {inputs, data} = data |> VarBin.parse_items(&Input.parse/1)
+    {outputs, data} = data |> VarBin.parse_items(&Output.parse/1)
+    <<lock_time::little-32, data::binary>> = data
+
+    {struct(__MODULE__, [
+      version: version,
+      inputs: inputs,
+      outputs: outputs,
+      lock_time: lock_time
+    ]), data}
+  end
+
 
   @doc """
   Serialises the given transaction into a binary.
@@ -99,13 +81,12 @@
       BSV.Transaction.Input.serialize(input)
       <<binary>>
   """
-  @spec serialize(__MODULE__.t(), keyword) :: binary
+  @spec serialize(__MODULE__.t, keyword) :: binary
   def serialize(%__MODULE__{} = tx, options \\ []) do
     encoding = Keyword.get(options, :encoding)
 
     inputs = tx.inputs |> VarBin.serialize_items(&Input.serialize/1)
     outputs = tx.outputs |> VarBin.serialize_items(&Output.serialize/1)
-
     <<
       tx.version::little-32,
       inputs::binary,
@@ -115,6 +96,7 @@
     |> Util.encode(encoding)
   end
 
+
   @doc """
   Returns the given transaction's txid, which is a double SHA-256 hash of the
   serialized transaction, reversed.
@@ -126,13 +108,14 @@
       ...> |> BSV.Transaction.get_txid
       "c8e8f4951eb08f9e6e12b92da30b0b9a0849202dcbb5ac35e13acc91b8c4de6d"
   """
-  @spec get_txid(__MODULE__.t()) :: String.t()
+  @spec get_txid(__MODULE__.t) :: String.t
   def get_txid(%__MODULE__{} = tx) do
     serialize(tx)
-    |> Hash.sha256_sha256()
-    |> Util.reverse_bin()
+    |> Hash.sha256_sha256
+    |> Util.reverse_bin
     |> Util.encode(:hex)
   end
+
 
   @doc """
   Returns the size of the given transaction. Where any inputs are without a
@@ -146,22 +129,20 @@
       ...> |> BSV.Transaction.get_size
       192
   """
-  @spec get_size(__MODULE__.t()) :: integer
+  @spec get_size(__MODULE__.t) :: integer
   def get_size(%__MODULE__{} = tx) do
-    inputs =
-      tx.inputs
-      |> Enum.map(&Input.get_size/1)
-      |> Enum.sum()
-      |> Kernel.+(tx.inputs |> length |> VarBin.serialize_int() |> byte_size)
-
-    outputs =
-      tx.outputs
-      |> Enum.map(&Output.get_size/1)
-      |> Enum.sum()
-      |> Kernel.+(tx.outputs |> length |> VarBin.serialize_int() |> byte_size)
+    inputs = tx.inputs
+    |> Enum.map(&Input.get_size/1)
+    |> Enum.sum
+    |> Kernel.+(tx.inputs |> length |> VarBin.serialize_int |> byte_size)
+    outputs = tx.outputs
+    |> Enum.map(&Output.get_size/1)
+    |> Enum.sum
+    |> Kernel.+(tx.outputs |> length |> VarBin.serialize_int |> byte_size)
 
     8 + inputs + outputs
   end
+
 
   @doc """
   Returns the fee for the given transaction. If the fee has already been set
@@ -181,33 +162,36 @@
       ...> |> BSV.Transaction.get_fee
       96
   """
-  @spec get_fee(%__MODULE__{}) :: integer
+  @spec get_fee(__MODULE__.t) :: integer
   def get_fee(%__MODULE__{fee: fee}) when is_integer(fee),
     do: fee
 
   def get_fee(%__MODULE__{fee: fee} = tx) when is_nil(fee),
-    do: (get_size(tx) * @fee_per_kb / 1000) |> round
+    do: get_size(tx) * @fee_per_kb / 1000 |> round
+
 
   @doc """
   Sets the fee for the given transaction. Resets the signatures for all inputs.
   """
-  @spec set_fee(__MODULE__.t(), integer) :: __MODULE__.t()
+  @spec set_fee(__MODULE__.t, integer) :: __MODULE__.t
   def set_fee(%__MODULE__{} = tx, fee) when is_integer(fee) do
     Map.put(tx, :fee, fee)
     |> update_change_output
   end
 
+
   @doc """
   Returns the change output of the given transaction.
   """
-  @spec get_change_output(__MODULE__.t()) :: Output.t()
+  @spec get_change_output(__MODULE__.t) :: Output.t
   def get_change_output(%__MODULE__{change_index: index})
-      when is_nil(index),
-      do: nil
+    when is_nil(index),
+    do: nil
 
   def get_change_output(%__MODULE__{} = tx) do
     Enum.at(tx.outputs, tx.change_index)
   end
+
 
   @doc """
   Returns the sum from all inputs of the given transaction.
@@ -223,9 +207,10 @@
       ...> |> BSV.Transaction.get_input_sum
       4575
   """
-  @spec get_input_sum(%__MODULE__{}) :: integer
+  @spec get_input_sum(__MODULE__.t) :: integer
   def get_input_sum(%__MODULE__{} = tx),
     do: tx.inputs |> Enum.reduce(0, &(&2 + &1.utxo.satoshis))
+
 
   @doc """
   Returns the sum from all outputs of the given transaction.
@@ -238,9 +223,10 @@
       ...> |> BSV.Transaction.get_output_sum
       6325
   """
-  @spec get_output_sum(%__MODULE__{}) :: integer
+  @spec get_output_sum(__MODULE__.t) :: integer
   def get_output_sum(%__MODULE__{} = tx),
     do: tx.outputs |> Enum.reduce(0, &(&2 + &1.satoshis))
+
 
   @doc """
   Adds the given input to the transaction. Resets the signatures for all inputs.
@@ -252,13 +238,13 @@
       iex> length(tx.inputs) == 1
       true
   """
-  @spec add_input(__MODULE__.t(), Input.t()) :: __MODULE__.t()
+  @spec add_input(__MODULE__.t, Input.t) :: __MODULE__.t
   def add_input(%__MODULE__{} = tx, %Input{} = input) do
     inputs = Enum.concat(tx.inputs, [input])
-
     Map.put(tx, :inputs, inputs)
     |> update_change_output
   end
+
 
   @doc """
   Adds the given output to the transaction. Resets the signatures for all inputs.
@@ -270,23 +256,23 @@
       iex> length(tx.outputs) == 1
       true
   """
-  @spec add_output(__MODULE__.t(), Output.t()) :: __MODULE__.t()
+  @spec add_output(__MODULE__.t, Output.t) :: __MODULE__.t
   def add_output(%__MODULE__{} = tx, %Output{} = output) do
     outputs = Enum.concat(tx.outputs, [output])
-
     Map.put(tx, :outputs, outputs)
     |> update_change_output
   end
+
 
   @doc """
   Adds the given input or list of inputs to the transaction. Each input must be
   complete with a spendable UTXO or the function will raise an error. Resets the
   signatures for all inputs.
   """
-  @spec spend_from(__MODULE__.t(), Input.t() | list) :: __MODULE__.t()
+  @spec spend_from(__MODULE__.t, Input.t | list) :: __MODULE__.t
   def spend_from(%__MODULE__{}, %Input{utxo: utxo})
-      when is_nil(utxo),
-      do: raise("Invalid input. Must have spendable UTXO.")
+    when is_nil(utxo),
+    do: raise "Invalid input. Must have spendable UTXO."
 
   def spend_from(%__MODULE__{} = tx, %Input{} = input) do
     case Enum.member?(tx.inputs, input) do
@@ -296,7 +282,8 @@
   end
 
   def spend_from(%__MODULE__{} = tx, inputs) when is_list(inputs),
-    do: inputs |> Enum.reduce(tx, &spend_from(&2, &1))
+    do: inputs |> Enum.reduce(tx, &(spend_from(&2, &1)))
+
 
   @doc """
   Creates a P2PKH output using the given address and spend amount, and adds the
@@ -309,16 +296,15 @@
       iex> length(tx.outputs) == 1
       true
   """
-  @spec spend_to(__MODULE__.t(), Address.t() | binary, integer) :: __MODULE__.t()
+  @spec spend_to(__MODULE__.t, Address.t | binary, integer) :: __MODULE__.t
   def spend_to(%__MODULE__{} = tx, address, satoshis) do
-    output =
-      struct(Output,
-        satoshis: satoshis,
-        script: PublicKeyHash.build_output_script(address)
-      )
-
+    output = struct(Output, [
+      satoshis: satoshis,
+      script: PublicKeyHash.build_output_script(address)
+    ])
     add_output(tx, output)
   end
+
 
   @doc """
   Specifies the change address for the given transaction. Resets the signatures
@@ -344,22 +330,22 @@
         }
       }
   """
-  @spec change_to(__MODULE__.t(), Address.t() | binary) :: __MODULE__.t()
+  @spec change_to(__MODULE__.t, Address.t | binary) :: __MODULE__.t
   def change_to(%__MODULE__{} = tx, address) do
     script = PublicKeyHash.build_output_script(address)
-
     Map.put(tx, :change_script, script)
     |> update_change_output
   end
 
+
   @doc """
   Signs the transaction using the given private key or list of keys. Each input
   is iterrated over verifying that the key can sign the input.
   """
   @spec sign(
-          __MODULE__.t(),
-          KeyPair.t() | PrivateKey.t() | {binary, binary} | binary | list
-        ) :: __MODULE__.t()
+    __MODULE__.t,
+    KeyPair.t | PrivateKey.t | {binary, binary} | binary | list
+  ) :: __MODULE__.t
   def sign(%__MODULE__{} = tx, %KeyPair{} = key),
     do: sign(tx, {key.public_key, key.private_key})
 
@@ -369,36 +355,13 @@
   end
 
   def sign(%__MODULE__{} = tx, private_key) when is_binary(private_key) do
-    keypair =
-      [private_key: private_key]
-      |> ECDSA.generate_key_pair()
-      |> KeyPair.from_ecdsa_key()
-
+    keypair = private_key
+    |> ECDSA.generate_key_pair
+    |> KeyPair.from_ecdsa_key
     sign(tx, keypair)
   end
 
   def sign(%__MODULE__{} = tx, {public_key, private_key}) do
-<<<<<<< HEAD
-    pubkey_hash =
-      Address.from_public_key(public_key)
-      |> Map.get(:hash)
-
-    inputs =
-      Enum.map(tx.inputs, fn input ->
-        case pubkey_hash == PublicKeyHash.get_hash(input.utxo.script) do
-          false ->
-            input
-
-          true ->
-            script =
-              tx
-              |> Signature.sign_input(input, private_key)
-              |> PublicKeyHash.build_input_script(public_key)
-
-            Map.put(input, :script, script)
-        end
-      end)
-=======
     pubkey_hash = Address.from_public_key(public_key)
     |> Map.get(:hash)
 
@@ -414,36 +377,32 @@
           Map.put(input, :script, script)
       end
     end)
->>>>>>> 76adb11e
 
     Map.put(tx, :inputs, inputs)
   end
 
   def sign(%__MODULE__{} = tx, keys) when is_list(keys),
-    do: keys |> Enum.reduce(tx, &sign(&2, &1))
+    do: keys |> Enum.reduce(tx, &(sign(&2, &1)))
 
   @spec is_coinbase(__MODULE__.t()) :: boolean
-  def is_coinbase(%__MODULE__{inputs: [first_input | _] = inputs}),
-    do: length(inputs) == 1 and Input.is_null(first_input)
+  def is_coinbase(%__MODULE__{inputs: [first_input | _] = inputs}), do:
+    length(inputs) == 1 and Input.is_null(first_input)
 
   # Needs to be called every time a change is made to inputs or outputs
   defp update_change_output(%__MODULE__{change_script: script} = tx)
-       when is_nil(script),
-       do: tx
+    when is_nil(script),
+    do: tx
 
   defp update_change_output(%__MODULE__{} = tx) do
-    tx =
-      tx
-      |> remove_change_output
-      |> clear_signatures
-      |> add_change_output
+    tx = tx
+    |> remove_change_output
+    |> clear_signatures
+    |> add_change_output
 
     change_amount = get_input_sum(tx) - get_output_sum(tx) - get_fee(tx)
 
     case change_amount > @dust_limit do
-      false ->
-        remove_change_output(tx)
-
+      false -> remove_change_output(tx)
       true ->
         tx
         |> remove_change_output
@@ -451,33 +410,33 @@
     end
   end
 
+
   defp remove_change_output(%__MODULE__{change_index: index} = tx)
-       when is_nil(index),
-       do: tx
+    when is_nil(index),
+    do: tx
 
   defp remove_change_output(%__MODULE__{change_index: index} = tx) do
     outputs = List.delete_at(tx.outputs, index)
-
     tx
     |> Map.put(:outputs, outputs)
     |> Map.put(:change_index, nil)
   end
 
+
   defp add_change_output(%__MODULE__{} = tx, satoshis \\ 0) do
-    index = length(tx.outputs)
-    output = struct(Output, script: tx.change_script, satoshis: satoshis)
+    index   = length(tx.outputs)
+    output  = struct(Output, script: tx.change_script, satoshis: satoshis)
     outputs = tx.outputs ++ [output]
-
     tx
     |> Map.put(:outputs, outputs)
     |> Map.put(:change_index, index)
   end
 
+
   defp clear_signatures(%__MODULE__{} = tx) do
-    inputs =
-      tx.inputs
-      |> Enum.map(&Map.put(&1, :script, nil))
-
+    inputs = tx.inputs
+    |> Enum.map(&(Map.put(&1, :script, nil)))
     Map.put(tx, :inputs, inputs)
   end
+
 end