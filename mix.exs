--- conflicted
+++ resolved
@@ -14,7 +14,7 @@
       docs: [
         main: "BSV",
         groups_for_modules: [
-          Crypto: [
+          "Crypto": [
             BSV.Crypto.AES,
             BSV.Crypto.ECDSA,
             BSV.Crypto.ECDSA.PrivateKey,
@@ -39,11 +39,7 @@
   # Run "mix help compile.app" to learn about applications.
   def application do
     [
-<<<<<<< HEAD
-      extra_applications: [:logger, :crypto, :public_key]
-=======
       extra_applications: [:crypto, :logger, :public_key]
->>>>>>> 76adb11e
     ]
   end
 
